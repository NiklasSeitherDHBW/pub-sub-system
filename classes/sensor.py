"""
This module defines the Sensor class, which represents an UV or temperature sensor.
The Sensor class will generate artificial sensor data, store it in a database and send it to the message broker.
"""

import ast
import datetime
import json
import queue
import random
import signal
import sqlite3
import sys
import threading
import time

from classes.CommunicationProtocol.sending_communication_protocol_socket import SendingCommunicationProtocolSocket
from configuration import MAX_SENSOR_INTERVAL_IN_SECONDS
from utils.StoppableThread import StoppableThread
from utils.logger import logger


class Sensor:
    """
    A class to represent a UV or temperature sensor that sends its data to a message broker

    Attributes
    ----------
    sensor_id : str
        The unique identifier of the sensor
    sensor_port : int
        The port number of the sensor
    sensor_type : str
        The type of the sensor ('U' for UV, 'S' for temperature)
    location : str
        The location of the sensor
    database_file : str
<<<<<<< HEAD
        The path to the SQLite database file for the sensor
    _sensor_results : queue.Queue
        A queue to store the sensor results before they are sent to the Message broker
=======
        The path to the database file for the sensor
    __sensor_results : queue.Queue
        A queue to store the sensor results before they are sent to the message broker
    __actions : list
        A list of all actions that are performed by the sensor (threads and sockets) that should be gracefully stopped
>>>>>>> b9c25483
    __cp_socket : SendingCommunicationProtocolSocket
        A socket to send messages to the message broker
    __thread_sensor : StoppableThread
        A thread that generates sensor data
    __thread_messenger : StoppableThread
        A thread that sends messages when sensor data is available
    __lock : threading.Lock
        A lock to avoid conflicts when accessing the same resource from multiple threads
    """

    def __init__(self, sensor_port: int, sensor_type: str, location: str, generate: bool = True):
        """
        Initializes the sensor with the given port, type and location and starts the threads to generate sensor data and
         communicate with the message broker.

        :param sensor_port: The port number of the sensor
        :param sensor_type: The type of the sensor ('U' for UV, 'S' for temperature)
        :param location: The location of the sensor
<<<<<<< HEAD
        :param generate: Whether the sensor should generate data or not
        :raise ValueError: If the sensor type is neither 'U' nor 'S'
=======
>>>>>>> b9c25483

        :return: Sensor object

        :raise ValueError: If the sensor type is neither 'U' nor 'S'
        """

        if sensor_type not in ["U", "S"]:
            raise ValueError("Sensor type must be either 'U' or 'S'")

        # Sensor info
        self.sensor_port = sensor_port
        self.sensor_id = f"SENSOR_{location.upper()}_{sensor_type.upper()}_{sensor_port}"
        self.sensor_type = sensor_type
        self.location = location
        self._sensor_results = queue.Queue()
        self.generate = generate
        self.__actions = []
        self.__lock = threading.Lock()

        # Initialize the database for the sensor
        self.database_file = f"database/{self.sensor_id}.db"
        self.init_db()

        # Initialize socket to send messages to the Message broker
        self.__cp_socket = SendingCommunicationProtocolSocket(self.sensor_id, self.sensor_port)
        self.__actions.append(self.__cp_socket)
        logger.info(
            f"Sensor initialized (UID: {self.sensor_id} | Type: {self.sensor_type} | Location: {self.location})")

        # Start threads to generate sensor data and send messages when data is available
        self.__thread_sensor = StoppableThread(target=self.run_sensor)
        self.__thread_messenger = StoppableThread(target=self.run_messenger)

        # Add threads to the list of actions
        self.__actions.append(self.__thread_messenger)
        self.__actions.append(self.__thread_sensor)

        # Start threads
        self.__thread_sensor.start()
        self.__thread_messenger.start()

    def init_db(self) -> None:
        """
        Initializes the database for the sensor. If the tables within the database don't exist, they will be created by
        the DDL-statements. Finally, it will prefill the queue with messages that weren't sent to the message broker yet

        :return: None
        """
        # Create the database if it does not exist and connect to it
        with self.__lock:
            db_connection = sqlite3.connect(self.database_file)
            db_cursor = db_connection.cursor()

            # Execute DDL script to create tables if not already exist
            with open("database/ddl_sensor.sql", "r") as ddl_file:
                db_cursor.executescript(ddl_file.read())
                db_connection.commit()

            db_cursor.close()
            db_connection.close()

        # Prefill queue with messages that weren't sent yet
        self.prefill_queue()

        logger.debug(f"Initialized database connection (UID: {self.sensor_id})")

    def prefill_queue(self) -> None:
        """
        Prefill the sensor results queue with messages that weren't sent to the message broker yet. This is done by
        fetching all messages from the `MessagesToSend` table in the database. The messages are then converted from a
        to a dictionary and put into the queue.

        :return: None
        """
        # Lock the resource to avoid conflicts when accessing the database
        with self.__lock:
            # Connect to the database
            db_connection = sqlite3.connect(self.database_file)
            db_cursor = db_connection.cursor()

            # Fetch all messages from the database ordered by oldest first
            messages_to_send = db_cursor.execute("SELECT * FROM MessagesToSend ORDER BY MessageID").fetchall()

            # Close the database connection
            db_cursor.close()
            db_connection.close()

        # Convert the string representation of the message to a dictionary and put it into the queue
        for message in messages_to_send:
            data = ast.literal_eval(message[1])
            self._sensor_results.put(data)

        return None

    def generate_sensor_info(self):
        """
        Generate basic sensor information like a sensor id, the current datetime, sensor type and location
        :return: A dictionary containing the sensor information
        """
        return {"sensor_id": self.sensor_id, "datetime": str(datetime.datetime.now().isoformat()),
                "sensor_type": self.sensor_type, "location": self.location
                }

    def generate_sensor_result(self) -> None:
        """
        Generates artificial sensor results based on the sensor type (UV index or temperature), stores it in the
        database and puts it into the sensor results queue.

        :return: None
        """
        data = {}
        sensor_info = self.generate_sensor_info()

        # Generate artificial sensor data
        if self.sensor_type == "U":
            uv_index = random.randint(0, 26)
            data = {"uv_index": uv_index}
        elif self.sensor_type == "S":
            temperature = random.randint(-50, 50)
            data = {"temperature": temperature}
        data.update(sensor_info)

        # Lock the resource to avoid conflicts when accessing the database
        with self.__lock:
            # Connect to the database
            db_connection = sqlite3.connect(self.database_file)
            db_cursor = db_connection.cursor()

            try:
                # Insert the sensor data into the database
                db_cursor.execute("INSERT INTO MessagesToSend (Data) VALUES(?)", (json.dumps(data),))
                db_connection.commit()
            except sqlite3.OperationalError as e:
                logger.error(f"Error while inserting into the database: {e}")

            # Close the database connection
            db_cursor.close()
            db_connection.close()

        self._sensor_results.put(data)

        return None

<<<<<<< HEAD
    def run_sensor(self):
        while not self.__thread_sensor.stopped() and self.generate:
=======
    def run_sensor(self) -> None:
        """
        Continuously generate sensor data and put it into the sensor results queue until the thread is stopped
        :return: None
        """
        # Generate sensor data until the thread is stopped
        while not self.__thread_sensor.stopped():
>>>>>>> b9c25483
            self.generate_sensor_result()

            # Sleep for a random time between 1 and MAX_SENSOR_INTERVAL_IN_SECONDS defined in configuration file
            sleep_time = random.randint(1, MAX_SENSOR_INTERVAL_IN_SECONDS)
            start_time = time.time()
            # Wait for the next sensor reading (faster than time.sleep(x) for high x)
            while time.time() - start_time < sleep_time and not self.__thread_sensor.stopped():
                time.sleep(0.1)

        return None

<<<<<<< HEAD
    def run_messenger(self):
        ack_received = False
        while not self.__thread_messenger.stopped():
            if self._sensor_results.empty()  or not self.generate:
                continue

            sensor_result = self._sensor_results.get()
=======
    def run_messenger(self) -> None:
        # Send sensor data to the message broker when available until the thread is stopped
        while not self.__thread_messenger.stopped():
            # Check if there is any sensor data available to send
            if self.__sensor_results.empty():
                continue

            # Get the sensor data from the queue and send it to the message broker
            sensor_result = self.__sensor_results.get()
>>>>>>> b9c25483
            message = json.dumps(sensor_result)

            logger.info(f"[{self.sensor_id}] Send Message: {message}")
            ack_received = self.__cp_socket.send_message(message, ("127.0.0.1", 5004))

<<<<<<< HEAD
            # TODO: Documentation - When message could not be sent, it should be deleted anyway \
            #  --> If the function is over, either the threshold was exceeded or the message was sent successfully

        with self.__lock:
            if not ack_received:
                return
            db_connection = sqlite3.connect(self.database_file)
            db_cursor = db_connection.cursor()

            db_connection.execute("DELETE FROM MessagesToSend WHERE Data = ?", (message,))
            db_connection.commit()

            db_cursor.close()
            db_connection.close()
=======
            # Delete the message from the database when it was sent successfully (message broker received it) or could
            # not be sent (within specified time interval), it should be deleted anyway. If send_message is over, either
            # the threshold was exceeded or the message was sent successfully and the message can be deleted from the
            # database, so it won't be sent again
            with self.__lock:
                # Connect to the database
                db_connection = sqlite3.connect(self.database_file)
                db_cursor = db_connection.cursor()

                # Delete the message from the database so it won't be sent again
                db_connection.execute("DELETE FROM MessagesToSend WHERE Data = ?", (message,))
                db_connection.commit()

                # Close the database connection
                db_cursor.close()
                db_connection.close()
>>>>>>> b9c25483

        return None

    def stop(self) -> None:
        """
        Stops all running tasks of the sensor gracefully to shut the sensor down
        :return: None
        """
        logger.info(f"Stopping threads for sensor {self.sensor_id}...")

        counter = 0
        # Iterate over all components that need to be stopped and call their own stop methods
        for action in self.__actions:
            counter += 1
            if isinstance(action, StoppableThread):
                logger.info(f"Stopping thread ({counter}/{len(self.__actions)}) (Thread Name: {action.name})")
                action.stop()
                action.join()
            elif isinstance(action, SendingCommunicationProtocolSocket):
                logger.info(f"Stopping thread ({counter}/{len(self.__actions)}) (Socket Name: {action.uid})")
                action.stop()

        return None


def handle_signal(sig, frame):
    """
    Handle signals to stop the subscriber gracefully

    :param sig: Signal number
    :param frame: Current stack frame

    :return: None
    """
    sensor.stop()
    sys.exit(0)


if __name__ == "__main__":
    # Create a sensor
    sensor = Sensor(5001, "U", "BERLIN")

    # Set up handler for stopping the program gracefully on SIGINT (CTRL+C signal) and SIGTERM (Termination signal)
    signal.signal(signal.SIGINT, handle_signal)
    signal.signal(signal.SIGTERM, handle_signal)

    while True:
        time.sleep(0.1)<|MERGE_RESOLUTION|>--- conflicted
+++ resolved
@@ -35,17 +35,11 @@
     location : str
         The location of the sensor
     database_file : str
-<<<<<<< HEAD
-        The path to the SQLite database file for the sensor
+        The path to the database file for the sensor
     _sensor_results : queue.Queue
-        A queue to store the sensor results before they are sent to the Message broker
-=======
-        The path to the database file for the sensor
-    __sensor_results : queue.Queue
         A queue to store the sensor results before they are sent to the message broker
     __actions : list
         A list of all actions that are performed by the sensor (threads and sockets) that should be gracefully stopped
->>>>>>> b9c25483
     __cp_socket : SendingCommunicationProtocolSocket
         A socket to send messages to the message broker
     __thread_sensor : StoppableThread
@@ -64,11 +58,8 @@
         :param sensor_port: The port number of the sensor
         :param sensor_type: The type of the sensor ('U' for UV, 'S' for temperature)
         :param location: The location of the sensor
-<<<<<<< HEAD
         :param generate: Whether the sensor should generate data or not
         :raise ValueError: If the sensor type is neither 'U' nor 'S'
-=======
->>>>>>> b9c25483
 
         :return: Sensor object
 
@@ -212,18 +203,13 @@
 
         return None
 
-<<<<<<< HEAD
-    def run_sensor(self):
+    def run_sensor(self) -> None:
+        """
+        Continuously generate sensor data and put it into the sensor results queue until the thread is stopped
+        :return: None
+        """
+        # Generate sensor data until the thread is stopped
         while not self.__thread_sensor.stopped() and self.generate:
-=======
-    def run_sensor(self) -> None:
-        """
-        Continuously generate sensor data and put it into the sensor results queue until the thread is stopped
-        :return: None
-        """
-        # Generate sensor data until the thread is stopped
-        while not self.__thread_sensor.stopped():
->>>>>>> b9c25483
             self.generate_sensor_result()
 
             # Sleep for a random time between 1 and MAX_SENSOR_INTERVAL_IN_SECONDS defined in configuration file
@@ -235,51 +221,28 @@
 
         return None
 
-<<<<<<< HEAD
-    def run_messenger(self):
+    def run_messenger(self) -> None:
         ack_received = False
-        while not self.__thread_messenger.stopped():
-            if self._sensor_results.empty()  or not self.generate:
-                continue
-
-            sensor_result = self._sensor_results.get()
-=======
-    def run_messenger(self) -> None:
         # Send sensor data to the message broker when available until the thread is stopped
         while not self.__thread_messenger.stopped():
             # Check if there is any sensor data available to send
-            if self.__sensor_results.empty():
+            if self._sensor_results.empty() or not self.generate:
                 continue
 
             # Get the sensor data from the queue and send it to the message broker
-            sensor_result = self.__sensor_results.get()
->>>>>>> b9c25483
+            sensor_result = self._sensor_results.get()
             message = json.dumps(sensor_result)
 
             logger.info(f"[{self.sensor_id}] Send Message: {message}")
             ack_received = self.__cp_socket.send_message(message, ("127.0.0.1", 5004))
 
-<<<<<<< HEAD
-            # TODO: Documentation - When message could not be sent, it should be deleted anyway \
-            #  --> If the function is over, either the threshold was exceeded or the message was sent successfully
-
-        with self.__lock:
-            if not ack_received:
-                return
-            db_connection = sqlite3.connect(self.database_file)
-            db_cursor = db_connection.cursor()
-
-            db_connection.execute("DELETE FROM MessagesToSend WHERE Data = ?", (message,))
-            db_connection.commit()
-
-            db_cursor.close()
-            db_connection.close()
-=======
             # Delete the message from the database when it was sent successfully (message broker received it) or could
             # not be sent (within specified time interval), it should be deleted anyway. If send_message is over, either
             # the threshold was exceeded or the message was sent successfully and the message can be deleted from the
             # database, so it won't be sent again
             with self.__lock:
+                if not ack_received:
+                    return
                 # Connect to the database
                 db_connection = sqlite3.connect(self.database_file)
                 db_cursor = db_connection.cursor()
@@ -291,7 +254,6 @@
                 # Close the database connection
                 db_cursor.close()
                 db_connection.close()
->>>>>>> b9c25483
 
         return None
 
