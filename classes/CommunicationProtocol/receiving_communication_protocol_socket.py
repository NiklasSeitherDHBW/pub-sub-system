"""
This module contains the ReceivingCommunicationProtocolSocket class, which is responsible for receiving messages from
the client over a communication protocol socket
"""

import json
import queue
import sqlite3
import threading

from classes.CommunicationProtocol.communication_protocol_socket_base import CommunicationProtocolSocketBase
from utils.StoppableThread import StoppableThread
from utils.logger import logger
from utils.utils import calculate_checksum, remove_if_exists


class ReceivingCommunicationProtocolSocket(CommunicationProtocolSocketBase):
    """
    A class to represent a receiving communication protocol socket

    Attributes:
    ----------
    uid : str
        Unique identifier for the instance using the socket (Sensor, MB, Subscriber)
    port : int
        Port number to bind the socket
    database_file : str
        Path to the database file to store messages
    stored_checksums : dict
        Dictionary to store checksums of received packets
    message_queue : queue.Queue
        A queue to store messages to be processed
    __lock : threading.Lock
        Thread lock to ensure thread safety
    """

    def __init__(self, uid: str, port: int, database_file: str = None) -> None:
        """
        Constructor of the CommunicationProtocolSocket class.
        Initializes all the necessary attributes for the CommunicationProtocolSocket object.

        :param uid: Unique identifier for the instance using the socket (Sensor, MB, Subscriber).
        :param port: Port number to bind the socket.
        :param database_file: Path to the database file to store messages.

        :return: None
        """
        # Initialize the base class
        super().__init__(uid, port)

        # Initialize extra attributes
        self.stored_checksums = {}
        self.message_queue = queue.Queue()
        self.database_file = database_file
        self.__lock = threading.Lock()

        # Set a timeout for the socket to gracefully handle the stop event
        self.set_timeout(1)

        if self.database_file:
            self.init_db()

    def init_db(self) -> None:
        """
        Initialize the database by creating the necessary tables if not already present. Finally the queue is prefilled
        with unsent messages.

        :return: None
        """
        # Create the database if it does not exist and connect to it
        db_connection = sqlite3.connect(self.database_file)
        db_cursor = db_connection.cursor()

        # Read DDL statements from predefined file and execute them
        with open("database/ddl_socket.sql", "r") as ddl_file:
            with self.__lock:
                db_cursor.executescript(ddl_file.read())
                db_connection.commit()

        logger.debug(f"Initialized database connection (UID: {self.uid})")

        # Prefill queue with messages that weren't sent yet
        self.prefill_queue(db_connection, db_cursor)

        db_cursor.close()
        db_connection.close()

        return None

    def prefill_queue(self, db_connection: sqlite3.Connection, db_cursor: sqlite3.Cursor) -> None:
        """
        Prefills the message queue with messages that weren't sent yet.

        :param db_connection: The database connection to use for the query
        :param db_cursor: The database cursor to use for the query

        :return: None
        """
        # Lock the database connection and cursor to ensure thread safety
        with self.__lock:
            # Get all messages from the database that haven't been sent yet
            messages_to_send = db_cursor.execute("SELECT * FROM MessageSocketQueue ORDER BY MessageID ASC").fetchall()

        # Add the messages to the queue
        for message in messages_to_send:
            self.message_queue.put(message[1])

        return None

    def listener(self) -> None:
        """
        Listens for incoming messages and starts a new thread to handle each message.
        :return: None
        """
        logger.info(f"Listening for incoming messages... (UID: {self.uid})")

        # While the stop event is not set, listen for incoming messages
        while not self._stop:
            try:
                # Receive a message from the client
                message, addr = self.cp_socket.recvfrom(1024)
                logger.debug(f"Message Received from {addr} (UID: {self.uid})")

                if message:
                    # Start a new thread to handle the message and stop it immediately
                    # No need for infinite threads, as the message is processed only once
                    t = StoppableThread(target=self.handle_message, args=(message,))
                    t.start()
                    t.stop()

            except TimeoutError as e:
                # Timeout is reached while waiting for a message
                # Timeout is important to check if the thread should stop → start listening again
                continue
            except OSError as e:
                logger.error(f"Error while receiving message: {e}")
                continue

        logger.info(f"Stopped listening for incoming messages... (UID: {self.uid})")

        return None

    def insert_message_into_db(self, data: str) -> None:
        """
        Inserts a message into the database

        :param data: The message data to be inserted

        :return: None
        """
        # Skip this method if no database is provided
        if self.database_file is None:
            return None

        try:
            # Lock the resources to ensure thread safety
            with self.__lock:
                # Connect to the database
                db_connection = sqlite3.connect(self.database_file)
                db_cursor = db_connection.cursor()

                # Insert the message into the database for persistence
                db_cursor.execute("INSERT INTO MessageSocketQueue (Data) VALUES (?)", (data,))
                db_connection.commit()

                # Close the resources
                db_cursor.close()
                db_connection.close()
        except sqlite3.OperationalError as e:
            logger.error(f"Error while inserting message into database: {e}")

        return None

    def delete_message_from_db(self, data: str) -> None:
        """
        Deletes a message from the database

        :param data: The message to be deleted

        :return: None
        """
        # Set the threadsafety level to 2 to prevent threads hindering each other
        sqlite3.threadsafety = 2
        logger.debug(f"Deleting message from database (UID: {self.uid} | Data: {data})")

        counter = 0
        serialized_data = json.dumps(data)

        # Lock the resources to ensure thread safety
        with self.__lock:
            # Connect to the database
            db_connection = sqlite3.connect(self.database_file, check_same_thread=False)
            db_cursor = db_connection.cursor()

            # Delete the message from the database
            db_cursor.execute("DELETE FROM MessageSocketQueue WHERE Data = ?", (serialized_data,))
            db_connection.commit()

            # Close the database connection
            db_cursor.close()
            db_connection.close()

        return None

    def handle_message(self, data: str) -> None:
        """
        This method handles the received message. If it is a data packet (ACK No. 0), it stores the checksum and sends
        an ACK for the received message. If the packet is an Acknowledgement for the Acknowledgement (ACK No. 2), it
        removes the stored checksum and logs the completion of the communication to avoid duplicate messages.

        :param data: The received message to be handled

        :return: None
        """
        # Deserialize the data and extract the necessary fields
        sdr_addr, sdr_port, rec_addr, rec_port, sq_no, ack_no, checksum, sdr_uid, data = data.decode().split(" | ")

        # Calculate the checksum of the received data
        calculated_checksum = calculate_checksum(data)

        # Compare the calculated checksum with the one received in the packet and don't send an ACK if they don't match
        # This is to ensure that the data is not corrupted → Because no ACK is sent the sender will resend the data
        if checksum != calculated_checksum:
            logger.error(
                f"Checksums of packets do not match. Dropping packet (UID: {sdr_uid} | SQ No. {sq_no} | ACK No. "
                f"{ack_no})")

            logger.debug(
                f"Checksums do not match: {checksum} != {calculated_checksum} | Data: {data} (UID: {sdr_uid} | SQ No. "
                f"{sq_no} | ACK No. {ack_no})")

            return None  # TODO: Return Error Code

        sdr_port = int(sdr_port)
        rec_port = int(rec_port)
        ack_no = int(ack_no)
        sq_no = int(sq_no)

        # Data packet received
        if ack_no == 0 and data != "ACK":
            logger.debug(
                f"{str('Received Message').ljust(50)}(UID: {sdr_uid} | SQ No. {sq_no} | ACK No. {ack_no} | Data: {data})")
<<<<<<< HEAD
            if f"{sdr_uid}_{sq_no}" in self.stored_checksums:
                logger.debug(f"Received Duplicate Message from {sdr_uid} with SQ No. {sq_no}")
                return None # TODO: Return Error Code
=======

            # Store the checksum of the received packet
>>>>>>> b9c25483
            self.stored_checksums[f"{sdr_uid}_{sq_no}"] = checksum

            # Insert the message into the queue and database
            self.message_queue.put(data)
            self.insert_message_into_db(data)

            # Send an ACK for the received message
            logger.debug(f"{str('Send Ack').ljust(50)}(UID: {self.uid} | SQ No. {sq_no} | ACK No. 1 | Data: {data})")
            self.send((sdr_addr, sdr_port), "ACK", sq_no, 1, "ACK")
<<<<<<< HEAD
        elif ack_no == 2 and data == "ACK" and f"{sdr_uid}_{sq_no}" in self.stored_checksums:
            logger.debug(
                f"{str('Received ACK 2.1').ljust(50)}(UID: {sdr_uid} | SQ No. {sq_no} | ACK No. {ack_no} | Data: {data})")
=======

        # ACK for ACK received
        elif ack_no == 2 and data == "ACK" and calculated_checksum in self.stored_checksums:
            logger.debug(f"{str('Received ACK 2.1').ljust(50)}(UID: {sdr_uid} | SQ No. {sq_no} | ACK No. {ack_no} | "
                         f"Data: {data})")
            # Remove the stored checksum because data packet is received successfully and the communication is complete
>>>>>>> b9c25483
            self.stored_checksums = remove_if_exists(self.stored_checksums, f"{sdr_uid}_{sq_no}")
            logger.debug(f"{self.uid} | RM CHECKSUM Communication Complete")

        # ACK for ACK received but the stored checksum is not found # TODO: When is this case possible?
        elif ack_no == 2:
            logger.debug(f"{str('Received ACK 2.2').ljust(50)}(UID: {sdr_uid} | SQ No. {sq_no} | ACK No. {ack_no} | "
                         f"Data: {data})")
            logger.debug(f"{self.uid} | Communication Complete")

        else:
            logger.debug(
                f"{str('Duplicate ACK received').ljust(50)}(UID: {sdr_uid} | SQ No. {sq_no} | ACK No. {ack_no} | Data: "
                f"{data})")
            logger.debug(f"{self.uid} | ACK already sent, skipping...")

        return None  # TODO: Return Error Code<|MERGE_RESOLUTION|>--- conflicted
+++ resolved
@@ -133,6 +133,7 @@
                 # Timeout is important to check if the thread should stop → start listening again
                 continue
             except OSError as e:
+                # TODO: Document
                 logger.error(f"Error while receiving message: {e}")
                 continue
 
@@ -240,14 +241,11 @@
         if ack_no == 0 and data != "ACK":
             logger.debug(
                 f"{str('Received Message').ljust(50)}(UID: {sdr_uid} | SQ No. {sq_no} | ACK No. {ack_no} | Data: {data})")
-<<<<<<< HEAD
             if f"{sdr_uid}_{sq_no}" in self.stored_checksums:
                 logger.debug(f"Received Duplicate Message from {sdr_uid} with SQ No. {sq_no}")
                 return None # TODO: Return Error Code
-=======
 
             # Store the checksum of the received packet
->>>>>>> b9c25483
             self.stored_checksums[f"{sdr_uid}_{sq_no}"] = checksum
 
             # Insert the message into the queue and database
@@ -257,18 +255,11 @@
             # Send an ACK for the received message
             logger.debug(f"{str('Send Ack').ljust(50)}(UID: {self.uid} | SQ No. {sq_no} | ACK No. 1 | Data: {data})")
             self.send((sdr_addr, sdr_port), "ACK", sq_no, 1, "ACK")
-<<<<<<< HEAD
+
+        # ACK for ACK received
         elif ack_no == 2 and data == "ACK" and f"{sdr_uid}_{sq_no}" in self.stored_checksums:
             logger.debug(
                 f"{str('Received ACK 2.1').ljust(50)}(UID: {sdr_uid} | SQ No. {sq_no} | ACK No. {ack_no} | Data: {data})")
-=======
-
-        # ACK for ACK received
-        elif ack_no == 2 and data == "ACK" and calculated_checksum in self.stored_checksums:
-            logger.debug(f"{str('Received ACK 2.1').ljust(50)}(UID: {sdr_uid} | SQ No. {sq_no} | ACK No. {ack_no} | "
-                         f"Data: {data})")
-            # Remove the stored checksum because data packet is received successfully and the communication is complete
->>>>>>> b9c25483
             self.stored_checksums = remove_if_exists(self.stored_checksums, f"{sdr_uid}_{sq_no}")
             logger.debug(f"{self.uid} | RM CHECKSUM Communication Complete")
 
