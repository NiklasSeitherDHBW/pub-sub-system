import queue
import threading
import time

from classes.CommunicationProtocol.communication_protocol_socket_base import CommunicationProtocolSocketBase
from configuration import RETRY_DURATION_IN_SECONDS, SECONDS_BETWEEN_RETRIES
from utils.logger import logger


class SendingCommunicationProtocolSocket(CommunicationProtocolSocketBase):
    """
    This class is responsible for sending messages to the client over a communication protocol socket with retry logic.

    Attributes:
    ----------
    uid : str
        Unique identifier of the client
    port : int
        Port number of the client
    sequence_number : int
        Sequence number of the packet sent
    message_queue : queue.Queue
        A Queue to store messages to be sent
    __lock : threading.Lock
        Thread lock to ensure thread safety
    """

    def __init__(self, uid: str, port: int) -> None:
        """
        Constructor for the SendingCommunicationProtocolSocket class. It sets up the sending socket with a unique
        identifier and port, initializes the sequence number to 0 (assuming that the first packet sent has sequence
        number 0), and creates an empty message queue.

        :param uid: The unique identifier for the socket
        :param port: The port number for the socket to bind to and send messages to

        :return: None
        """
        # Initialize the base class
        super().__init__(uid, port)

        # Initialize extra attributes
        self.sequence_number = 0
        self.message_queue = queue.Queue()
        self.__lock = threading.Lock()
        self.set_timeout(1)

    def send_message(self, data, address) -> bool:
        """
        This method sends a message to the client over the communication protocol socket. It sends the message and waits
        for an ACK for RETRY_DURATION_IN_SECONDS seconds. If no ACK is received, it retries sending the message every
        SECONDS_BETWEEN_RETRIES seconds. If the message is sent successfully, it increments the sequence number for the
        next message to differentiate it from the current message.

        :param data: The data to be sent to the client
        :param address: The address of the client to send the message to
        :return: True if the message was sent successfully and an ACK was received, otherwise False
        """
        ack_received = False
        start_time = time.time()

        # Try to send the message and wait for an ACK for RETRY_DURATION_IN_SECONDS seconds. If no ACK is received,
        # retry sending the message every SECONDS_BETWEEN_RETRIES seconds.
        while time.time() - start_time < RETRY_DURATION_IN_SECONDS and not ack_received:
            logger.debug(
<<<<<<< HEAD
                f"{str('Send Message to ' + str(address)).ljust(50)}(UID: {self.uid} | Seq No. {self.sequence_number} | ACK No. 0 | Data ka: {data})")
=======
                f"{str('Send Message to ' + str(address)).ljust(50)}(UID: {self.uid} | Seq No. {self.sequence_number} |"
                f" ACK No. 0 | Data ka: {data})")

            # Send the message to the client
>>>>>>> b9c25483
            self.send(address, "DATA", self.sequence_number, 0, data)

            try:
                # Wait for an ACK from the client
                ack = self.cp_socket.recvfrom(1024)
                if ack[0]:
                    logger.debug(
                        f"{str('ACK received for message').ljust(50)}(UID: {self.uid} | SQ No. {self.sequence_number} | ACK No. 1 | Data ka: {data})")
                    logger.debug(
                        f"{str('Sending ACK for ACK').ljust(50)}(UID: {self.uid} | SQ No. {self.sequence_number} | ACK No. 2 | Data ka: {data})")
<<<<<<< HEAD
=======

                    # Send an ACK for the ACK received
>>>>>>> b9c25483
                    self.send(address, "ACK", self.sequence_number, 2, "ACK")
                    ack_received = True
                    break
            except ConnectionResetError as e:
                logger.warning(f"Client not reachable, retrying in {SECONDS_BETWEEN_RETRIES} second(s)...")
                logger.debug(f"Connection reset error | {e}")
            except TimeoutError as e:
                logger.debug(f"Timeout error | {e}")
                pass
            except Exception as e:  # TODO: Specify exception
                logger.critical("Error sending ACK No. 2")
                logger.debug(f"Error sending ACK No. 2: {e}")

            # Check if the thread should stop
            # To speed things up, check every 0.1 seconds if signal to stop has been received
            sleep_start_time = time.time()
            while time.time() - sleep_start_time < SECONDS_BETWEEN_RETRIES and not self._stop:
                time.sleep(0.1)

            # If the thread should stop, break the loop
            if self._stop:
                break

        # Display error message if no acknowledgement was received and it was not caused by stop signal
        if not ack_received and not self._stop:
            logger.error(
                f"{str('Retries exhausted, message will be dropped').ljust(50)}(UID: {self.uid} | Seq No. {self.sequence_number}) not sent")

        # Increment the sequence number for the next message to differentiate it from the current message
        self.sequence_number += 1

        return ack_received<|MERGE_RESOLUTION|>--- conflicted
+++ resolved
@@ -63,14 +63,10 @@
         # retry sending the message every SECONDS_BETWEEN_RETRIES seconds.
         while time.time() - start_time < RETRY_DURATION_IN_SECONDS and not ack_received:
             logger.debug(
-<<<<<<< HEAD
-                f"{str('Send Message to ' + str(address)).ljust(50)}(UID: {self.uid} | Seq No. {self.sequence_number} | ACK No. 0 | Data ka: {data})")
-=======
                 f"{str('Send Message to ' + str(address)).ljust(50)}(UID: {self.uid} | Seq No. {self.sequence_number} |"
                 f" ACK No. 0 | Data ka: {data})")
 
             # Send the message to the client
->>>>>>> b9c25483
             self.send(address, "DATA", self.sequence_number, 0, data)
 
             try:
@@ -81,11 +77,8 @@
                         f"{str('ACK received for message').ljust(50)}(UID: {self.uid} | SQ No. {self.sequence_number} | ACK No. 1 | Data ka: {data})")
                     logger.debug(
                         f"{str('Sending ACK for ACK').ljust(50)}(UID: {self.uid} | SQ No. {self.sequence_number} | ACK No. 2 | Data ka: {data})")
-<<<<<<< HEAD
-=======
 
                     # Send an ACK for the ACK received
->>>>>>> b9c25483
                     self.send(address, "ACK", self.sequence_number, 2, "ACK")
                     ack_received = True
                     break
@@ -93,6 +86,7 @@
                 logger.warning(f"Client not reachable, retrying in {SECONDS_BETWEEN_RETRIES} second(s)...")
                 logger.debug(f"Connection reset error | {e}")
             except TimeoutError as e:
+                # TODO: Comment
                 logger.debug(f"Timeout error | {e}")
                 pass
             except Exception as e:  # TODO: Specify exception
