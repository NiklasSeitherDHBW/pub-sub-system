<<<<<<< HEAD
import signal
import threading
import time
import sys
=======
import time
>>>>>>> 43f6be6a

from classes.message_broker import MessageBroker

from classes.sensor import Sensor
from classes.subscriber import Subscriber
from utils.logger import logger

components = []


def signal_handler(sig, frame):
    logger.info("Stopping all threads...")

    threads = []
    for component in components:
        # Stop the components
        t = threading.Thread(target=component.stop)
        threads.append(t)
        t.start()

    # Wait for all threads to finish
    for thread in threads:
        thread.join()

    # Stop the main thread
    sys.exit(0)


def main():
    # Create publishers (sensors)
    for i in range(1, 2):
        sensor = Sensor(sensor_port=5100 + i, sensor_type="U" if i % 2 == 0 else "S",
                        location="BRM" if i % 2 == 0 else "MHN")
        components.append(sensor)

    # Create message broker
    mb = MessageBroker()
    components.append(mb)
    #
    # # Create subscribers
    #for i in range(1, 2):
    #     subscriber = Subscriber(subscriber_port=6200 + i + 1,
    #                             subscriber_type="B")  # if i % 3 == 0 else "U" if i % 3 == 1 else "S")
    #     components.append(subscriber)

    signal.signal(signal.SIGINT, signal_handler)

    while True:
        time.sleep(0.1)


def test_subscriber():
    mb = MessageBroker()
    sensor = Sensor(sensor_port=5100, sensor_type="U", location="BRM")
    sensor = Sensor(sensor_port=5102, sensor_type="S", location="BRM")
    subscriber = Subscriber(subscriber_port=6205, subscriber_type="B")
    time.sleep(10)
    subscriber.unsubscribe("UV")
    time.sleep(10)
    subscriber.unsubscribe("TEMP")
    #time.sleep(30)
    #subscriber.subscribe("UV")


#def test_case_1():
#   mb = MessageBroker()
#  s1 = Sensor(sensor_port=5100, sensor_type="U", location="BRM")
# # s1 = Sensor(sensor_port=5102, sensor_type="U", location="BRM")
# s1 = Sensor(sensor_port=5105, sensor_type="U", location="BRM")
#sb = Subscriber(subscriber_port=6201, subscriber_type="B")


if __name__ == '__main__':
    test_subscriber()
    # main()


#test_case_1()

# TODO: https://docs.python.org/3/howto/logging.html
# TODO: Three Way Handshake<|MERGE_RESOLUTION|>--- conflicted
+++ resolved
@@ -1,11 +1,7 @@
-<<<<<<< HEAD
+import sys
+import time
+import threading
 import signal
-import threading
-import time
-import sys
-=======
-import time
->>>>>>> 43f6be6a
 
 from classes.message_broker import MessageBroker
 
@@ -34,6 +30,19 @@
     sys.exit(0)
 
 
+def test_subscriber():
+    mb = MessageBroker()
+    sensor = Sensor(sensor_port=5100, sensor_type="U", location="BRM")
+    sensor = Sensor(sensor_port=5102, sensor_type="S", location="BRM")
+    subscriber = Subscriber(subscriber_port=6205, subscriber_type="B")
+    time.sleep(10)
+    subscriber.unsubscribe("UV")
+    time.sleep(10)
+    subscriber.unsubscribe("TEMP")
+    # time.sleep(30)
+    # subscriber.subscribe("UV")
+
+
 def main():
     # Create publishers (sensors)
     for i in range(1, 2):
@@ -57,27 +66,6 @@
         time.sleep(0.1)
 
 
-def test_subscriber():
-    mb = MessageBroker()
-    sensor = Sensor(sensor_port=5100, sensor_type="U", location="BRM")
-    sensor = Sensor(sensor_port=5102, sensor_type="S", location="BRM")
-    subscriber = Subscriber(subscriber_port=6205, subscriber_type="B")
-    time.sleep(10)
-    subscriber.unsubscribe("UV")
-    time.sleep(10)
-    subscriber.unsubscribe("TEMP")
-    #time.sleep(30)
-    #subscriber.subscribe("UV")
-
-
-#def test_case_1():
-#   mb = MessageBroker()
-#  s1 = Sensor(sensor_port=5100, sensor_type="U", location="BRM")
-# # s1 = Sensor(sensor_port=5102, sensor_type="U", location="BRM")
-# s1 = Sensor(sensor_port=5105, sensor_type="U", location="BRM")
-#sb = Subscriber(subscriber_port=6201, subscriber_type="B")
-
-
 if __name__ == '__main__':
     test_subscriber()
     # main()
