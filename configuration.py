--- conflicted
+++ resolved
@@ -9,15 +9,9 @@
 SECONDS_BETWEEN_RETRIES = 2
 
 # Logging
-<<<<<<< HEAD
-## Severity level (choose from 'DEBUG', 'INFO', 'WARNING', 'ERROR', 'CRITICAL')
-LOGGING_LEVEL = "INFO"
-## Padding size for log messages
-=======
 # Severity level (choose from 'DEBUG', 'INFO', 'WARNING', 'ERROR', 'CRITICAL')
 LOGGING_LEVEL = "DEBUG"
 # Padding size for log messages
->>>>>>> b9c25483
 LOGGING_PADDING = 65
 
 # Client Settings
